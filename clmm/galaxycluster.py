--- conflicted
+++ resolved
@@ -1,8 +1,7 @@
 '''
-Define CalaxyClusters class
+Define GalaxyCluster class
 Who to blame for problems: Michel A.
 '''
-
 from datatypes import GCData_type
 
 
@@ -24,18 +23,13 @@
         self.homelocal = homelocal
         self.datatype = datatype
 
-<<<<<<< HEAD
-        data: dictionary with all cluster properties.
-            Each entry  must contain
-        homelocal: path to save cluster properties
-=======
+
         self._debugprint = False
 
         if initial_data is not None:
             self._add(initial_data)
->>>>>>> f31188d1
-
-    
+
+
     def _check_creator(self, test_creator):
         '''
         Checks if a creator exists in GalaxyCluster object
@@ -124,15 +118,8 @@
             new data to associate with GalaxyCluster object
         incoming_metadata: dict
             new metadata for GalaxyCluster to use to distinguish from other clmm.GCData with same provenance
-<<<<<<< HEAD
-
-        Notes
-        -----
-
-=======
         replace: bool, optional
             replace in the case of data with same creator, specs already exists
->>>>>>> f31188d1
          '''
 
         if not self._check_datatype(incoming_data):
@@ -221,16 +208,13 @@
 
         elif len(found) > 1:
             print('*** WARNING *** multiple data found with these specification!')
-            
+
         return found
 
-<<<<<<< HEAD
                         print('ERROR, key "%s" does not exist in %s'%(key, input_creator))
                         return 0
 
             return self.data[right_i]
-=======
->>>>>>> f31188d1
 
     def _find_ind_in_datalist_exact(datalist, lookup_specs):
         '''
@@ -258,7 +242,7 @@
         else:
             print('*** ERROR *** - no data found with these specification!')
             return None
-    
+
 
     def _find_in_datalist_exact(datalist, lookup_specs):
         '''
@@ -290,4 +274,4 @@
     def _remove_in_datalist(datalist, specs):
         ind = AuxFuncs._find_ind_in_datalist_exact(datalist, specs)
         if ind is not None:
-            del datalist[ind]
+            del datalist[ind]