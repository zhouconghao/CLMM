"""General utility functions that are used in multiple modules"""
import numpy as np
from scipy.stats import binned_statistic
from astropy import units as u
from .constants import Constants as const




def compute_nfw_boost(rvals, rs=1000, b0=0.1) :
    """ Given a list of rvals, and optional rs and b0, return the corresponding boost factor at each rval

    Parameters
    ----------
    rvals : array_like
        radii
    rs : float (optional)
        scale radius for NFW in same units as rvals (default 2000 kpc)
    b0 : float (optional)

    Returns
    -------
    boost_factors : array_like

    """

    x = rvals/rs

    def _calc_finternal(x) :

        radicand = x**2-1

        finternal = -1j *  np.log( (1 + np.lib.scimath.sqrt(radicand)*1j) / (1 - np.lib.scimath.sqrt(radicand)*1j) ) / ( 2 * np.lib.scimath.sqrt(radicand) )

        return np.nan_to_num(finternal, copy=False, nan=1.0).real

    return 1. + b0 * (1 - _calc_finternal(x)) / (x**2 - 1)
        


def compute_powerlaw_boost(rvals, rs=1000, b0=0.1, alpha=-1.0) :
    """  Given a list of rvals, and optional rs and b0, and alpha, return the corresponding boost factor at each rval

    Parameters
    ----------
    rvals : array_like
        radii
    rs : float (optional)
        scale radius for NFW in same units as rvals (default 2000 kpc)
    b0 : float (optional)
    alpha : float (optional)
        exponent from Melchior+16

    Returns
    -------
    boost_factors : array_like

    """

    x = rvals/rs

    return 1. + b0 * (x)**alpha

    

boost_models = {'nfw_boost': compute_nfw_boost,
                'powerlaw_boost': compute_powerlaw_boost}

def correct_sigma_with_boost_values(rvals, sigma_vals, boost_factors):
    """ Given a boost model and sigma profile, compute corrected sigma

    Parameters
    ----------
    rvals : array_like
        radii
    sigma_vals : array_like
        uncorrected sigma with cluster member dilution
    boost_factors : array_like
        Boost values pre-computed

    Returns
    -------
    sigma_corrected : array_like
        correted radial profile
    """

    sigma_corrected = sigma_vals / boost_factors
    return sigma_corrected


def correct_sigma_with_boost_model(rvals, sigma_vals, boost_model='nfw_boost', **boost_model_kw):
    """ Given a boost model and sigma profile, compute corrected sigma

    Parameters
    ----------
    rvals : array_like
        radii
    sigma_vals : array_like
        uncorrected sigma with cluster member dilution
    boost_model : str, optional
        Boost model to use for correcting sigma
            `nfw_boost` - NFW profile model (Default)
            `powerlaw_boost` - Powerlaw profile
    

    Returns
    -------
    sigma_corrected : array_like
        correted radial profile
    """
    boost_model_func = boost_models[boost_model]
    boost_factors = boost_model_func(rvals, **boost_model_kw)

    sigma_corrected = sigma_vals / boost_factors
    return sigma_corrected

def compute_radial_averages(xvals, yvals, xbins, yerr=None, error_model='ste', weights=None):
<<<<<<< HEAD
=======

>>>>>>> 5e490641
    """ Given a list of xvals, yvals and bins, sort into bins. If xvals or yvals
    contain non-finite values, these are filtered.

    Parameters
    ----------
    xvals : array_like
        Values to be binned
    yvals : array_like
        Values to compute statistics on
    xbins: array_like
        Bin edges to sort into
    yerr : array_like, None
        Errors of component y
    error_model : str, optional
        Statistical error model to use for y uncertainties. (letter case independent)

            * `ste` - Standard error [=std/sqrt(n) in unweighted computation] (Default).
            * `std` - Standard deviation.

    weights: array_like, None
        Weights for averages.


    Returns
    -------
    mean_x : array_like
        Mean x value in each bin
    mean_y : array_like
        Mean y value in each bin
    err_y: array_like
        Error on the mean y value in each bin. Specified by error_model
    num_objects : array_like
        Number of objects in each bin
    binnumber: 1-D ndarray of ints
        Indices of the bins (corresponding to `xbins`) in which each value
        of `xvals` belongs.  Same length as `yvals`.  A binnumber of `i` means the
        corresponding value is between (xbins[i-1], xbins[i]).
    """
    # make case independent
    error_model = error_model.lower()
    # binned_statics throus an error in case of non-finite values, so filtering those out
    filt = np.isfinite(xvals)*np.isfinite(yvals)
    x, y = np.array(xvals)[filt], np.array(yvals)[filt]
    # normalize weights (and computers binnumber)
    wts = np.ones(x.size) if weights is None else np.array(weights, dtype=float)[filt]
    wts_sum, binnumber = binned_statistic(x, wts, statistic='sum', bins=xbins)[:3:2]
    objs_in_bins = (binnumber>0)*(binnumber<=wts_sum.size) # mask for binnumber in range
    wts[objs_in_bins] *= 1./wts_sum[binnumber[objs_in_bins]-1] # norm weights in each bin
    weighted_bin_stat = lambda vals: binned_statistic(x, vals*wts, statistic='sum', bins=xbins)[0]
    # means
    mean_x = weighted_bin_stat(x)
    mean_y = weighted_bin_stat(y)
    # errors
    data_yerr2 = 0 if yerr is None else weighted_bin_stat(np.array(yerr)[filt]**2*wts)
    stat_yerr2 = weighted_bin_stat(y**2)-mean_y**2
    if error_model == 'ste':
        stat_yerr2 *= weighted_bin_stat(wts) # sum(wts^2)=1/n for not weighted
    elif error_model != 'std':
        raise ValueError(f"{error_model} not supported err model for binned stats")
    err_y = np.sqrt(stat_yerr2+data_yerr2)
    # number of objects
    num_objects = np.histogram(x, xbins)[0]
    return mean_x, mean_y, err_y, num_objects, binnumber


def make_bins(rmin, rmax, nbins=10, method='evenwidth', source_seps=None):
    """ Define bin edges

    Parameters
    ----------
    rmin : float
        Minimum bin edges wanted
    rmax : float
        Maximum bin edges wanted
    nbins : float
        Number of bins you want to create, default to 10.
    method : str, optional
        Binning method to use (letter case independent):

            * `evenwidth` - Default, evenly spaced bins between rmin and rmax
            * `evenlog10width` - Logspaced bins with even width in log10 between rmin and rmax
            * `equaloccupation` - Bins with equal occupation numbers

    source_seps : array_like
        Radial distance of source separations

    Returns
    -------
    binedges: array_like, float
        n_bins+1 dimensional array that defines bin edges
    """
    # make case independent
    method = method.lower()
    # Check consistency
    if (rmin > rmax) or (rmin < 0.0) or (rmax < 0.0):
        raise ValueError(f"Invalid bin endpoints in make_bins, {rmin} {rmax}")
    if (nbins <= 0) or not isinstance(nbins, int):
        raise ValueError(
            f"Invalid nbins={nbins}. Must be integer greater than 0.")

    if method == 'evenwidth':
        binedges = np.linspace(rmin, rmax, nbins+1, endpoint=True)
    elif method == 'evenlog10width':
        binedges = np.logspace(np.log10(rmin), np.log10(
            rmax), nbins+1, endpoint=True)
    elif method == 'equaloccupation':
        if source_seps is None:
            raise ValueError(
                f"Binning method '{method}' requires source separations array")
        # by default, keep all galaxies
        seps = np.array(source_seps)
        mask = np.full(seps.size, True)
        if rmin is not None or rmax is not None:
            # Need to filter source_seps to only keep galaxies in the [rmin, rmax]
            rmin = seps.min() if rmin is None else rmin
            rmax = seps.max() if rmax is None else rmax
            mask = (seps >= rmin)*(seps <= rmax)
        binedges = np.percentile(seps[mask], tuple(
            np.linspace(0, 100, nbins+1, endpoint=True)))
    else:
        raise ValueError(
            f"Binning method '{method}' is not currently supported")

    return binedges


def convert_units(dist1, unit1, unit2, redshift=None, cosmo=None):
    """ Convenience wrapper to convert between a combination of angular and physical units.

    Supported units: radians, degrees, arcmin, arcsec, Mpc, kpc, pc
    (letter case independent)

    To convert between angular and physical units you must provide both
    a redshift and a cosmology object.

    Parameters
    ----------
    dist1 : array_like
        Input distances
    unit1 : str
        Unit for the input distances
    unit2 : str
        Unit for the output distances
    redshift : float
        Redshift used to convert between angular and physical units
    cosmo : CLMM.Cosmology
        CLMM Cosmology object to compute angular diameter distance to
        convert between physical and angular units

    Returns
    -------
    dist2: array_like
        Input distances converted to unit2
    """
    # make case independent
    unit1, unit2 = unit1.lower(), unit2.lower()
    # Available units
    angular_bank = {"radians": u.rad, "degrees": u.deg,
                    "arcmin": u.arcmin, "arcsec": u.arcsec}
    physical_bank = {"pc": u.pc, "kpc": u.kpc, "mpc": u.Mpc}
    units_bank = {**angular_bank, **physical_bank}
    # Some error checking
    if unit1 not in units_bank:
        raise ValueError(f"Input units ({unit1}) not supported")
    if unit2 not in units_bank:
        raise ValueError(f"Output units ({unit2}) not supported")
    # Try automated astropy unit conversion
    try:
        dist2 = (dist1*units_bank[unit1]).to(units_bank[unit2]).value
    # Otherwise do manual conversion
    except u.UnitConversionError:
        # Make sure that we were passed a redshift and cosmology
        if redshift is None or cosmo is None:
            raise TypeError(
                "Redshift and cosmology must be specified to convert units") \
                from u.UnitConversionError
        # Redshift must be greater than zero for this approx
        if not redshift > 0.0:
            raise ValueError("Redshift must be greater than 0.") from u.UnitConversionError
        # Convert angular to physical
        if (unit1 in angular_bank) and (unit2 in physical_bank):
            dist1_rad = (dist1*units_bank[unit1]).to(u.rad).value
            dist1_mpc = cosmo.rad2mpc(dist1_rad, redshift)
            dist2 = (dist1_mpc*u.Mpc).to(units_bank[unit2]).value
        # Otherwise physical to angular
        else:
            dist1_mpc = (dist1*units_bank[unit1]).to(u.Mpc).value
            dist1_rad = cosmo.mpc2rad(dist1_mpc, redshift)
            dist2 = (dist1_rad*u.rad).to(units_bank[unit2]).value
    return dist2


def convert_shapes_to_epsilon(shape_1, shape_2, shape_definition='epsilon', kappa=0):
    r""" Convert shape components 1 and 2 appropriately to make them estimators of the reduced shear
    once averaged.  The shape 1 and 2 components may correspond to ellipticities according the
    :math:`\epsilon`- or :math:`\chi`-definition, but also to the 1 and 2 components of the shear.
    See Bartelmann & Schneider 2001 for details (https://arxiv.org/pdf/astro-ph/9912508.pdf).

    The :math:`\epsilon`-ellipticity is a direct estimator of
    the reduced shear. The shear :math:`\gamma` may be converted to reduced shear :math:`g` if the
    convergence :math:`\kappa` is known. The conversions are given below.

    .. math::
     \epsilon = \frac{\chi}{1+(1-|\chi|^2)^{1/2}}

    .. math::
     g=\frac{\gamma}{1-\kappa}

    - If `shape_definition = 'chi'`, this function returns the corresponding `epsilon` ellipticities

    - If `shape_definition = 'shear'`, it returns the corresponding reduced shear, given the
      convergence `kappa`

    - If `shape_definition = 'epsilon'` or `'reduced_shear'`, it returns them as is as no conversion
      is needed.

    Parameters
    ----------
    shape_1 : array_like
        Input shapes or shears along principal axis (g1 or e1)
    shape_2 : array_like
        Input shapes or shears along secondary axis (g2 or e2)
    shape_definition : str
        Definition of the input shapes, can be ellipticities 'epsilon' or 'chi' or shears 'shear' or
        'reduced_shear'
    kappa : array_like
        Convergence for transforming to a reduced shear. Default is 0

    Returns
    -------
    epsilon_1 : array_like
        Epsilon ellipticity (or reduced shear) along principal axis (epsilon1)
    epsilon_2 : array_like
        Epsilon ellipticity (or reduced shear) along secondary axis (epsilon2)
    """

    if shape_definition in ('epsilon', 'reduced_shear'):
        epsilon_1, epsilon_2 = shape_1, shape_2
    elif shape_definition == 'chi':
        chi_to_eps_conversion = 1./(1.+(1-(shape_1**2+shape_2**2))**0.5)
        epsilon_1, epsilon_2 = shape_1*chi_to_eps_conversion, shape_2*chi_to_eps_conversion
    elif shape_definition == 'shear':
        epsilon_1, epsilon_2 = shape_1/(1.-kappa), shape_2/(1.-kappa)
    else:
        raise TypeError("Please choose epsilon, chi, shear, reduced_shear")
    return epsilon_1, epsilon_2


def build_ellipticities(q11, q22, q12):
    """ Build ellipticties from second moments. See, e.g., Schneider et al. (2006)

    Parameters
    ----------
    q11 : float or array
        Second brightness moment tensor, component (1,1)
    q22 : float or array
        Second brightness moment tensor, component (2,2)
    q12 :  float or array
        Second brightness moment tensor, component (1,2)

    Returns
    -------
    chi1, chi2 : float or array
        Ellipticities using the "chi definition"
    epsilon1, epsilon2 : float or array
        Ellipticities using the "epsilon definition"
    """
    norm_x, norm_e = q11+q22, q11+q22+2*np.sqrt(q11*q22-q12*q12)
    chi1, chi2 = (q11-q22)/norm_x, 2*q12/norm_x
    epsilon1, epsilon2 = (q11-q22)/norm_e, 2*q12/norm_e
    return chi1, chi2, epsilon1, epsilon2


def compute_lensed_ellipticity(ellipticity1_true, ellipticity2_true, shear1, shear2, convergence):
    r""" Compute lensed ellipticities from the intrinsic ellipticities, shear and convergence.
    Following Schneider et al. (2006)

    .. math::
        \epsilon^{\rm lensed}=\epsilon^{\rm lensed}_1+i\epsilon^{\rm lensed}_2=
        \frac{\epsilon^{\rm true}+g}{1+g^\ast\epsilon^{\rm true}},

    where, the complex reduced shear :math:`g` is obtained from the shear
    :math:`\gamma=\gamma_1+i\gamma_2` and convergence :math:`\kappa` as :math:`g =
    \gamma/(1-\kappa)`, and the complex intrinsic ellipticity is :math:`\epsilon^{\rm
    true}=\epsilon^{\rm true}_1+i\epsilon^{\rm true}_2`

    Parameters
    ----------
    ellipticity1_true : float or array
        Intrinsic ellipticity of the sources along the principal axis
    ellipticity2_true : float or array
        Intrinsic ellipticity of the sources along the second axis
    shear1 :  float or array
        Shear component (not reduced shear) along the principal axis at the source location
    shear2 :  float or array
        Shear component (not reduced shear) along the 45-degree axis at the source location
    convergence :  float or array
        Convergence at the source location
    Returns
    -------
    e1, e2 : float or array
        Lensed ellipicity along both reference axes.
    """
    # shear (as a complex number)
    shear = shear1+shear2*1j
    # intrinsic ellipticity (as a complex number)
    ellipticity_true = ellipticity1_true+ellipticity2_true*1j
    # reduced shear
    reduced_shear = shear/(1.0-convergence)
    # lensed ellipticity
    lensed_ellipticity = (ellipticity_true+reduced_shear) / \
        (1.0+reduced_shear.conjugate()*ellipticity_true)
    return np.real(lensed_ellipticity), np.imag(lensed_ellipticity)


def arguments_consistency(arguments, names=None, prefix=''):
    r"""Make sure all arguments have the same length (or are scalars)

    Parameters
    ----------
    arguments: list, arrays, tuple
        Group of arguments to be checked
    names: list, tuple
        Names for each array, optional
    prefix: str
        Customized prefix for error message

    Returns
    -------
    list, arrays, tuple
        Group of arguments, converted to numpy arrays if they have length
    """
    sizes = [len(arg) if hasattr(arg, '__len__')
             else None for arg in arguments]
    # check there is a name for each argument
    if names:
        if len(names) != len(arguments):
            raise TypeError(
                f'names (len={len(names)}) must have same length '
                f'as arguments (len={len(arguments)})')
        msg = ', '.join([f'{n}({s})' for n, s in zip(names, sizes)])
    else:
        msg = ', '.join([f'{s}' for s in sizes])
    # check consistency
    if any(sizes):
        # Check that all of the inputs have length and they match
        if not all(sizes) or any([s != sizes[0] for s in sizes[1:]]):
            # make error message
            raise TypeError(f'{prefix} inconsistent sizes: {msg}')
        return tuple(np.array(arg) for arg in arguments)
    return arguments


def _patch_rho_crit_to_cd2018(rho_crit_external):
    r""" Convertion factor for rho_crit of any external modult to
    CODATA 2018+IAU 2015

    rho_crit_external: float
        Critical density of the Universe in units of :math:`M_\odot\ Mpc^{-3}`
    """

    rhocrit_mks = 3.0*100.0*100.0/(8.0*np.pi*const.GNEWT.value)
    rhocrit_cd2018 = (rhocrit_mks*1000.0*1000.0*
        const.PC_TO_METER.value*1.0e6/const.SOLAR_MASS.value)

    return rhocrit_cd2018/rho_crit_external

_valid_types = {
    float: (float, int, np.floating, np.integer),
    int: (int, np.integer),
    'float_array': (float, int, np.floating, np.integer),
    'int_array': (int, np.integer)
    }

def _is_valid(arg, valid_type):
    r"""Check if argument is of valid type, supports arrays.

    Parameters
    ----------
    arg: any
        Argument to be tested.
    valid_type: str, type
        Valid types for argument, options are object types, list/tuple of types, or:

            * `int_array` - interger, interger array
            * `float_array` - float, float array

    Returns
    -------
    valid: bool
        Is argument valid
    """
    return (isinstance(arg[0], _valid_types[valid_type])
                if (valid_type in ('int_array', 'float_array') and np.iterable(arg))
                else isinstance(arg, _valid_types.get(valid_type, valid_type)))


def validate_argument(loc, argname, valid_type, none_ok=False, argmin=None, argmax=None,
                      eqmin=False, eqmax=False):
    r"""Validate argument type and raise errors.

    Parameters
    ----------
    loc: dict
        Dictionaty with all input arguments. Should be locals().
    argname: str
        Name of argument to be tested.
    valid_type: str, type
        Valid types for argument, options are object types, list/tuple of types, or:

            * `int_array` - interger, interger array
            * `float_array` - float, float array

    none_ok: True
        Accepts None as a valid type.
    argmin (optional) : int, float, None
        Minimum value allowed.
    argmax (optional) : int, float, None
        Maximum value allowed.
    eqmin: bool
        Accepts min(arg)==argmin.
    eqmax: bool
        Accepts max(arg)==argmax.
    """
    var = loc[argname]
    # Check for None
    if none_ok and (var is None):
        return
    # Check for type
    valid = (any(_is_valid(var, types) for types in valid_type)
                if isinstance(valid_type, (list, tuple))
                else _is_valid(var, valid_type))
    if not valid:
        err = f'{argname} must be {valid_type}, received {type(var).__name__}'
        raise TypeError(err)
    # Check min/max
    if any(t is not None for t in (argmin, argmax)):
        try:
            var_array = np.array(var, dtype=float)
        except:
            err = f'{argname} ({type(var).__name__}) cannot be converted to number' \
                  ' for min/max validation.'
            raise TypeError(err)
        if argmin is not None:
            if (var_array.min()<argmin if eqmin else var_array.min()<=argmin):
                err = f'{argname} must be greater than {argmin},' \
                      f' received {"vec_min:"*(var_array.size-1)}{var}'
                raise ValueError(err)
        if argmax is not None:
            if (var_array.max()>argmax if eqmax else var_array.max()>=argmax):
                err = f'{argname} must be lesser than {argmax},' \
                      f' received {"vec_max:"*(var_array.size-1)}{var}'
                raise ValueError(err)<|MERGE_RESOLUTION|>--- conflicted
+++ resolved
@@ -115,10 +115,6 @@
     return sigma_corrected
 
 def compute_radial_averages(xvals, yvals, xbins, yerr=None, error_model='ste', weights=None):
-<<<<<<< HEAD
-=======
-
->>>>>>> 5e490641
     """ Given a list of xvals, yvals and bins, sort into bins. If xvals or yvals
     contain non-finite values, these are filtered.
 
