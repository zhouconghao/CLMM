--- conflicted
+++ resolved
@@ -375,11 +375,7 @@
  ],
  "metadata": {
   "kernelspec": {
-<<<<<<< HEAD
-   "display_name": "Python 3",
-=======
    "display_name": "Python [conda env:astroconda]",
->>>>>>> f3c4d81f
    "language": "python",
    "name": "conda-env-astroconda-py"
   },
